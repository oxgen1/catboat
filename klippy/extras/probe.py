--- conflicted
+++ resolved
@@ -227,7 +227,6 @@
         if pin_params['invert'] or pin_params['pullup']:
             raise pins.error("Can not pullup/invert probe virtual endstop")
         return self.mcu_probe
-<<<<<<< HEAD
 
 # Helper to track multiple probe attempts in a single command
 class ProbeSessionHelper:
@@ -308,7 +307,6 @@
                 'samples_tolerance': samples_tolerance,
                 'samples_tolerance_retries': samples_retries,
                 'samples_result': samples_result}
-=======
     def get_lift_speed(self, gcmd=None):
         if gcmd is not None:
             return gcmd.get_float("LIFT_SPEED", self.lift_speed, above=0.)
@@ -323,7 +321,6 @@
         return self.name
     def is_scanning_probe(self):
         return getattr(self.mcu_probe, "HAS_SCANNING", False)
->>>>>>> 95747542
     def _probe(self, speed):
         toolhead = self.printer.lookup_object('toolhead')
         curtime = self.printer.get_reactor().monotonic()
@@ -455,25 +452,12 @@
         def_move_z = self.default_horizontal_move_z
         self.horizontal_move_z = gcmd.get_float('HORIZONTAL_MOVE_Z',
                                                 def_move_z)
-<<<<<<< HEAD
         if probe is None or method == 'manual':
-=======
-        if probe is None or method not in ["automatic", "scan"]:
->>>>>>> 95747542
             # Manual probe
             self.lift_speed = self.speed
             self.probe_offsets = (0., 0., 0.)
             self.manual_results = []
             self._manual_probe_start()
-            return
-        if method == "scan" and probe.is_scanning_probe():
-            # Perform surface scan
-            from . import probe_eddy_current
-            scan_helper = probe_eddy_current.ProbeScanHelper(
-                self.printer, self.probe_points, self.use_offsets,
-                self.speed, self.horizontal_move_z, self.finalize_callback
-            )
-            scan_helper.perform_scan(gcmd)
             return
         # Perform automatic probing
         self.lift_speed = probe.get_probe_params(gcmd)['lift_speed']
