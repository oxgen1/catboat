--- conflicted
+++ resolved
@@ -20,6 +20,7 @@
     xy_covar = sum([(d[0] - x_avg)*(d[1] - y_avg) for d in data])
     slope = xy_covar / x_var
     return slope, y_avg - slope*x_avg
+    
 
 # Tool for calibrating the sensor Z detection and applying that calibration
 class EddyCalibration:
@@ -131,19 +132,12 @@
             return True
         self.printer.lookup_object(self.name).add_client(handle_batch)
         toolhead.dwell(1.)
-<<<<<<< HEAD
+        temp = self.drift_comp.get_temperature()
         # Move to each 40um and then each 5mm position
         samp_dist1 = 0.040
         samp_dist2 = 5.000
         req_zpos = [i*samp_dist1 for i in range(int(4.0 / samp_dist1) + 1)]
         req_zpos += [i*samp_dist2 for i in range(1, int(25.0 / samp_dist2) + 1)]
-=======
-        temp = self.drift_comp.get_temperature()
-        # Move to each 50um position
-        max_z = 4
-        samp_dist = 0.050
-        num_steps = int(max_z / samp_dist + .5) + 1
->>>>>>> 95747542
         start_pos = toolhead.get_position()
         times = []
         for zpos in req_zpos:
@@ -253,18 +247,10 @@
         manual_probe.ManualProbeHelper(self.printer, gcmd,
                                        self.post_manual_probe)
 
-<<<<<<< HEAD
 # Tool to gather samples and convert them to probe positions
 class EddyGatherSamples:
     def __init__(self, printer, sensor_helper, calibration, z_offset):
         self._printer = printer
-=======
-# Helper for implementing PROBE style commands
-class EddyEndstopWrapper:
-    HAS_SCANNING = True
-    def __init__(self, config, sensor_helper, calibration):
-        self._printer = config.get_printer()
->>>>>>> 95747542
         self._sensor_helper = sensor_helper
         self._calibration = calibration
         self._z_offset = z_offset
@@ -366,6 +352,7 @@
 # Helper for implementing PROBE style commands (descend until trigger)
 class EddyEndstopWrapper:
     REASON_SENSOR_ERROR = mcu.MCU_trsync.REASON_COMMS_TIMEOUT + 1
+    HAS_SCANNING = True
     def __init__(self, config, sensor_helper, calibration):
         self._printer = config.get_printer()
         self._sensor_helper = sensor_helper
@@ -515,21 +502,6 @@
         self.printer.add_object('probe', self)
     def add_client(self, cb):
         self.sensor_helper.add_client(cb)
-<<<<<<< HEAD
-    def get_probe_params(self, gcmd=None):
-        return self.probe_session.get_probe_params(gcmd)
-    def get_offsets(self):
-        return self.probe_offsets.get_offsets()
-    def get_status(self, eventtime):
-        return self.cmd_helper.get_status(eventtime)
-    def start_probe_session(self, gcmd):
-        method = gcmd.get('METHOD', 'automatic').lower()
-        if method in ('scan', 'rapid_scan'):
-            z_offset = self.get_offsets()[2]
-            return EddyScanningProbe(self.printer, self.sensor_helper,
-                                     self.calibration, z_offset, gcmd)
-        return self.probe_session.start_probe_session(gcmd)
-=======
     def stream(self, cb):
         return StreamingContext(self, cb)
 
@@ -1052,7 +1024,6 @@
             % (pos[0], pos[1], probed_z, z_height, sample_len)
         )
         return [pos[0], pos[1], probed_z]
->>>>>>> 95747542
 
 def load_config_prefix(config):
     return PrinterEddyProbe(config)