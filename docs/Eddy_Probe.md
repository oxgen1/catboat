--- conflicted
+++ resolved
@@ -55,7 +55,6 @@
 results. It is important that calibration and probing is only done
 when the printer is at a stable temperature.
 
-<<<<<<< HEAD
 # Using "tap" based probing
 
 This is an experimental feature only useful for development and
@@ -101,7 +100,6 @@
   toolhead reaching a constant Z descent velocity.
 * Ensure the nozzle is clean prior to probing. Any debris or plastic
   remnants on the nozzle may skew the results.
-=======
 ## Thermal Drift Calibration
 
 As with all inductive probes, eddy current probes are subject to
@@ -171,5 +169,4 @@
 in too few sample, ending in a poor calibration result.
 
 As one may conclude, the calibration process outlined above is more challenging
-and time consuming than most other procedures.  It may require practice and several attempts to achieve an optimal calibration.
->>>>>>> 95747542
+and time consuming than most other procedures.  It may require practice and several attempts to achieve an optimal calibration.