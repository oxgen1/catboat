--- conflicted
+++ resolved
@@ -1,4 +1,3 @@
-<<<<<<< HEAD
 # This file contains pin mappings for the stock Anycubic Kobra Plus (Trigorilla V1.0.4)
 # To use this config, during "make menuconfig" select the HC32F460 architecture
 # and communication interface to serial on PA3 and PA2.
@@ -8,7 +7,6 @@
 # After running "make", rename the out/klipper.bin file to out/firmware.bin
 # Copy the file out/firmware.bin to an SD card formatted to FAT32, with an
 # MBR partition table. Then restart the printer with the SD card inserted.
-=======
 # This file contains a configuration for the Anycubic Kobra Plus printer.
 #
 # The Kobra Plus mainboard must be modified to correct conflicting UART
@@ -32,7 +30,6 @@
 #  2. Power off the Printer, insert the SD Card and power it on.
 #  3. The printer should beep several times and the LCD will be stuck on the
 #     Splash screen.
->>>>>>> 79930ed9
 
 [mcu]
 serial: /dev/serial/by-id/usb-1a86_USB_Serial-if00-port0
